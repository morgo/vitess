--- conflicted
+++ resolved
@@ -265,10 +265,6 @@
 	${call build_docker_image,docker/vttestserver/Dockerfile.$*,vitess/vttestserver:$*}
 
 docker_vttestserver: $(DOCKER_VTTESTSERVER_TARGETS)
-<<<<<<< HEAD
-
-=======
->>>>>>> 3f3ed364
 # This rule loads the working copy of the code into a bootstrap image,
 # and then runs the tests inside Docker.
 # Example: $ make docker_test flavor=mariadb
