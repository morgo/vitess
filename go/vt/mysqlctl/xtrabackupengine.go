--- conflicted
+++ resolved
@@ -570,12 +570,6 @@
 	return replicationPosition, nil
 }
 
-<<<<<<< HEAD
-// ShouldDrainForBackup satisfies the BackupEngine interface
-// xtrabackup can run while tablet is serving, hence false
-func (be *XtrabackupEngine) ShouldDrainForBackup() bool {
-	return false
-=======
 // scanLinesToLogger scans full lines from the given Reader and sends them to
 // the given Logger until EOF.
 func scanLinesToLogger(prefix string, reader io.Reader, logger logutil.Logger, doneFunc func()) {
@@ -734,7 +728,12 @@
 	}()
 
 	return reader
->>>>>>> 7e99841f
+}
+
+// ShouldDrainForBackup satisfies the BackupEngine interface
+// xtrabackup can run while tablet is serving, hence false
+func (be *XtrabackupEngine) ShouldDrainForBackup() bool {
+	return false
 }
 
 func init() {
