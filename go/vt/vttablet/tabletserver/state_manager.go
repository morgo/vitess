/*
Copyright 2020 The Vitess Authors.

Licensed under the Apache License, Version 2.0 (the "License");
you may not use this file except in compliance with the License.
You may obtain a copy of the License at

    http://www.apache.org/licenses/LICENSE-2.0

Unless required by applicable law or agreed to in writing, software
distributed under the License is distributed on an "AS IS" BASIS,
WITHOUT WARRANTIES OR CONDITIONS OF ANY KIND, either express or implied.
See the License for the specific language governing permissions and
limitations under the License.
*/

package tabletserver

import (
	"context"
	"fmt"
	"sync"
	"time"

	"vitess.io/vitess/go/sync2"
	"vitess.io/vitess/go/timer"
	"vitess.io/vitess/go/vt/log"
	querypb "vitess.io/vitess/go/vt/proto/query"
	topodatapb "vitess.io/vitess/go/vt/proto/topodata"
	vtrpcpb "vitess.io/vitess/go/vt/proto/vtrpc"
	"vitess.io/vitess/go/vt/vterrors"
	"vitess.io/vitess/go/vt/vttablet/tabletserver/tabletenv"
)

type servingState int64

const (
	// StateNotConnected is the state where tabletserver is not
	// connected to an underlying mysql instance.
	StateNotConnected = servingState(iota)
	// StateNotServing is the state where tabletserver is connected
	// to an underlying mysql instance, but is not serving queries.
	StateNotServing
	// StateServing is where queries are allowed.
	StateServing
)

func (state servingState) String() string {
	switch state {
	case StateServing:
		return "Serving"
	case StateNotServing:
		return "Not Serving"
	}
	return "Not connected to mysql"
}

// transitionRetryInterval is for tests.
var transitionRetryInterval = 1 * time.Second

// stateManager manages state transition for all the TabletServer
// subcomponents.
type stateManager struct {
	// transitioning is a semaphore that must to be obtained
	// before attempting a state transition. To prevent deadlocks,
	// this must be acquired before the mu lock. We use a semaphore
	// because we need TryAcquire, which is not supported by sync.Mutex.
	// If an acquire is successful, we must either Release explicitly
	// or invoke execTransition, which will release once it's done.
	// There are no ordering restrictions on using TryAcquire.
	transitioning *sync2.Semaphore

	// mu should be held to access the group of variables under it.
	// It is required in spite of the transitioning semaphore.
	// This is because other goroutines will still want
	// read the values while a transition is in progress.
	//
	// If a transition fails, we set retrying to true and launch
	// retryTransition which loops until the state converges.
	mu             sync.Mutex
	wantState      servingState
	wantTabletType topodatapb.TabletType
	state          servingState
	target         querypb.Target
	terTimestamp   time.Time
	retrying       bool
	replHealthy    bool
	lameduck       bool
	alsoAllow      []topodatapb.TabletType
	reason         string
	transitionErr  error

	requests sync.WaitGroup

	// Open must be done in forward order.
	// Close must be done in reverse order.
	// All Close functions must be called before Open.
	hs          *healthStreamer
	se          schemaEngine
	rt          replTracker
	vstreamer   subComponent
	tracker     subComponent
	watcher     subComponent
	qe          queryEngine
	txThrottler txThrottler
	te          txEngine
	messager    subComponent
<<<<<<< HEAD
	ddle        onlineDDLExecutor
=======
	throttler   lagThrottler
>>>>>>> e2d0e1a9

	// hcticks starts on initialiazation and runs forever.
	hcticks *timer.Timer

	// checkMySQLThrottler ensures that CheckMysql
	// doesn't get spammed.
	checkMySQLThrottler *sync2.Semaphore

	timebombDuration      time.Duration
	unhealthyThreshold    time.Duration
	transitionGracePeriod time.Duration
}

type (
	schemaEngine interface {
		EnsureConnectionAndDB(topodatapb.TabletType) error
		Open() error
		MakeNonMaster()
		Close()
	}

	replTracker interface {
		MakeMaster()
		MakeNonMaster()
		Close()
		Status() (time.Duration, error)
	}

	queryEngine interface {
		Open() error
		IsMySQLReachable() error
		StopServing()
		Close()
	}

	txEngine interface {
		AcceptReadWrite() error
		AcceptReadOnly() error
		Close()
	}

	subComponent interface {
		Open()
		Close()
	}

	txThrottler interface {
		Open() error
		Close()
	}

<<<<<<< HEAD
	onlineDDLExecutor interface {
=======
	lagThrottler interface {
>>>>>>> e2d0e1a9
		Open() error
		Close()
	}
)

// Init performs the second phase of initialization.
func (sm *stateManager) Init(env tabletenv.Env, target querypb.Target) {
	sm.target = target
	sm.transitioning = sync2.NewSemaphore(1, 0)
	sm.checkMySQLThrottler = sync2.NewSemaphore(1, 0)
	sm.timebombDuration = env.Config().OltpReadPool.TimeoutSeconds.Get() * 10
	sm.hcticks = timer.NewTimer(env.Config().Healthcheck.IntervalSeconds.Get())
	sm.unhealthyThreshold = env.Config().Healthcheck.UnhealthyThresholdSeconds.Get()
	sm.transitionGracePeriod = env.Config().GracePeriods.TransitionSeconds.Get()
}

// SetServingType changes the state to the specified settings.
// If a transition is in progress, it waits and then executes the
// new request. If the transition fails, it returns an error, and
// launches retryTransition to ensure that the request will eventually
// be honored.
// If sm is already in the requested state, it returns stateChanged as
// false.
func (sm *stateManager) SetServingType(tabletType topodatapb.TabletType, terTimestamp time.Time, state servingState, reason string) error {
	defer sm.ExitLameduck()

	sm.hs.Open()
	sm.hcticks.Start(sm.Broadcast)

	if tabletType == topodatapb.TabletType_RESTORE || tabletType == topodatapb.TabletType_BACKUP {
		state = StateNotConnected
	}

	log.Infof("Starting transition to %v %v, timestamp: %v", tabletType, state, terTimestamp)
	if sm.mustTransition(tabletType, terTimestamp, state, reason) {
		return sm.execTransition(tabletType, state)
	}
	return nil
}

// mustTransition returns true if the requested state does not match the current
// state. If so, it acquires the semaphore and returns true. If a transition is
// already in progress, it waits. If the desired state is already reached, it
// returns false without acquiring the semaphore.
func (sm *stateManager) mustTransition(tabletType topodatapb.TabletType, terTimestamp time.Time, state servingState, reason string) bool {
	sm.transitioning.Acquire()
	sm.mu.Lock()
	defer sm.mu.Unlock()

	sm.wantTabletType = tabletType
	sm.wantState = state
	sm.terTimestamp = terTimestamp
	sm.reason = reason
	if sm.target.TabletType == tabletType && sm.state == state {
		sm.transitioning.Release()
		return false
	}
	return true
}

func (sm *stateManager) execTransition(tabletType topodatapb.TabletType, state servingState) error {
	defer sm.transitioning.Release()

	var err error
	switch state {
	case StateServing:
		if tabletType == topodatapb.TabletType_MASTER {
			err = sm.serveMaster()
		} else {
			err = sm.serveNonMaster(tabletType)
		}
	case StateNotServing:
		if tabletType == topodatapb.TabletType_MASTER {
			err = sm.unserveMaster()
		} else {
			err = sm.unserveNonMaster(tabletType)
		}
	case StateNotConnected:
		sm.closeAll()
	}
	sm.mu.Lock()
	sm.transitionErr = err
	sm.mu.Unlock()
	if err != nil {
		sm.retryTransition(fmt.Sprintf("Error transitioning to the desired state: %v, %v, will keep retrying: %v", tabletType, state, err))
	}
	return err
}

func (sm *stateManager) retryTransition(message string) {
	sm.mu.Lock()
	defer sm.mu.Unlock()
	if sm.retrying {
		return
	}
	sm.retrying = true

	log.Error(message)
	go func() {
		for {
			time.Sleep(transitionRetryInterval)
			if sm.recheckState() {
				return
			}
		}
	}()
}

func (sm *stateManager) recheckState() bool {
	sm.mu.Lock()
	defer sm.mu.Unlock()

	if sm.wantState == sm.state && sm.wantTabletType == sm.target.TabletType {
		sm.retrying = false
		return true
	}
	if !sm.transitioning.TryAcquire() {
		return false
	}
	go sm.execTransition(sm.wantTabletType, sm.wantState)
	return false
}

// CheckMySQL verifies that we can connect to mysql.
// If it fails, then we shutdown the service and initiate
// the retry loop.
func (sm *stateManager) CheckMySQL() {
	if !sm.checkMySQLThrottler.TryAcquire() {
		return
	}
	go func() {
		defer func() {
			time.Sleep(1 * time.Second)
			sm.checkMySQLThrottler.Release()
		}()

		err := sm.qe.IsMySQLReachable()
		if err == nil {
			return
		}

		if !sm.transitioning.TryAcquire() {
			// If we're already transitioning, don't interfere.
			return
		}
		defer sm.transitioning.Release()

		sm.closeAll()
		sm.retryTransition(fmt.Sprintf("Cannot connect to MySQL, shutting down query service: %v", err))
	}()
}

// StopService shuts down sm. If the shutdown doesn't complete
// within timeBombDuration, it crashes the process.
func (sm *stateManager) StopService() {
	defer close(sm.setTimeBomb())

	log.Info("Stopping TabletServer")
	sm.SetServingType(sm.Target().TabletType, time.Time{}, StateNotConnected, "service stopped")
	sm.hcticks.Stop()
	sm.hs.Close()
}

// StartRequest validates the current state and target and registers
// the request (a waitgroup) as started. Every StartRequest must be
// ended with an EndRequest.
func (sm *stateManager) StartRequest(ctx context.Context, target *querypb.Target, allowOnShutdown bool) (err error) {
	sm.mu.Lock()
	defer sm.mu.Unlock()

	if sm.state != StateServing || !sm.replHealthy {
		// This specific error string needs to be returned for vtgate buffering to work.
		return vterrors.New(vtrpcpb.Code_FAILED_PRECONDITION, "operation not allowed in state NOT_SERVING")
	}

	shuttingDown := sm.wantState != StateServing
	if shuttingDown && !allowOnShutdown {
		// This specific error string needs to be returned for vtgate buffering to work.
		return vterrors.New(vtrpcpb.Code_FAILED_PRECONDITION, "operation not allowed in state SHUTTING_DOWN")
	}

	if target != nil {
		switch {
		case target.Keyspace != sm.target.Keyspace:
			return vterrors.Errorf(vtrpcpb.Code_INVALID_ARGUMENT, "invalid keyspace %v does not match expected %v", target.Keyspace, sm.target.Keyspace)
		case target.Shard != sm.target.Shard:
			return vterrors.Errorf(vtrpcpb.Code_INVALID_ARGUMENT, "invalid shard %v does not match expected %v", target.Shard, sm.target.Shard)
		case target.TabletType != sm.target.TabletType:
			for _, otherType := range sm.alsoAllow {
				if target.TabletType == otherType {
					goto ok
				}
			}
			return vterrors.Errorf(vtrpcpb.Code_FAILED_PRECONDITION, "invalid tablet type: %v, want: %v or %v", target.TabletType, sm.target.TabletType, sm.alsoAllow)
		}
	} else {
		if !tabletenv.IsLocalContext(ctx) {
			return vterrors.Errorf(vtrpcpb.Code_INVALID_ARGUMENT, "No target")
		}
	}

ok:
	sm.requests.Add(1)
	return nil
}

// EndRequest unregisters the current request (a waitgroup) as done.
func (sm *stateManager) EndRequest() {
	sm.requests.Done()
}

// VerifyTarget allows requests to be executed even in non-serving state.
// Such requests will get terminated without wait on shutdown.
func (sm *stateManager) VerifyTarget(ctx context.Context, target *querypb.Target) error {
	sm.mu.Lock()
	defer sm.mu.Unlock()
	if target != nil {
		switch {
		case target.Keyspace != sm.target.Keyspace:
			return vterrors.Errorf(vtrpcpb.Code_INVALID_ARGUMENT, "invalid keyspace %v does not match expected %v", target.Keyspace, sm.target.Keyspace)
		case target.Shard != sm.target.Shard:
			return vterrors.Errorf(vtrpcpb.Code_INVALID_ARGUMENT, "invalid shard %v does not match expected %v", target.Shard, sm.target.Shard)
		case target.TabletType != sm.target.TabletType:
			for _, otherType := range sm.alsoAllow {
				if target.TabletType == otherType {
					return nil
				}
			}
			return vterrors.Errorf(vtrpcpb.Code_FAILED_PRECONDITION, "invalid tablet type: %v, want: %v or %v", target.TabletType, sm.target.TabletType, sm.alsoAllow)
		}
	} else {
		if !tabletenv.IsLocalContext(ctx) {
			return vterrors.Errorf(vtrpcpb.Code_INVALID_ARGUMENT, "No target")
		}
	}
	return nil
}

func (sm *stateManager) serveMaster() error {
	sm.watcher.Close()

	if err := sm.connect(topodatapb.TabletType_MASTER); err != nil {
		return err
	}

	sm.rt.MakeMaster()
	sm.tracker.Open()
	if err := sm.te.AcceptReadWrite(); err != nil {
		return err
	}
	sm.messager.Open()
	sm.throttler.Open()
	sm.setState(topodatapb.TabletType_MASTER, StateServing)
	return nil
}

func (sm *stateManager) unserveMaster() error {
	sm.unserveCommon()

	sm.watcher.Close()

	if err := sm.connect(topodatapb.TabletType_MASTER); err != nil {
		return err
	}

	sm.rt.MakeMaster()
	sm.setState(topodatapb.TabletType_MASTER, StateNotServing)
	return nil
}

func (sm *stateManager) serveNonMaster(wantTabletType topodatapb.TabletType) error {
	sm.throttler.Close()
	sm.messager.Close()
	sm.tracker.Close()
	sm.se.MakeNonMaster()

	if err := sm.connect(wantTabletType); err != nil {
		return err
	}

	if err := sm.te.AcceptReadOnly(); err != nil {
		return err
	}
	sm.rt.MakeNonMaster()
	sm.watcher.Open()
	sm.setState(wantTabletType, StateServing)
	return nil
}

func (sm *stateManager) unserveNonMaster(wantTabletType topodatapb.TabletType) error {
	sm.unserveCommon()

	sm.se.MakeNonMaster()

	if err := sm.connect(wantTabletType); err != nil {
		return err
	}

	sm.rt.MakeNonMaster()
	sm.watcher.Open()
	sm.setState(wantTabletType, StateNotServing)
	return nil
}

func (sm *stateManager) connect(tabletType topodatapb.TabletType) error {
	if err := sm.se.EnsureConnectionAndDB(tabletType); err != nil {
		return err
	}
	if err := sm.se.Open(); err != nil {
		return err
	}
	sm.vstreamer.Open()
	if err := sm.qe.Open(); err != nil {
		return err
	}
	if err := sm.ddle.Open(); err != nil {
		return err
	}
	return sm.txThrottler.Open()
}

func (sm *stateManager) unserveCommon() {
	sm.throttler.Close()
	sm.messager.Close()
	sm.te.Close()
	sm.qe.StopServing()
	sm.tracker.Close()
	sm.ddle.Close()
	sm.requests.Wait()
}

func (sm *stateManager) closeAll() {
	defer close(sm.setTimeBomb())

	sm.unserveCommon()
	sm.txThrottler.Close()
	sm.qe.Close()
	sm.watcher.Close()
	sm.vstreamer.Close()
	sm.rt.Close()
	sm.se.Close()
	sm.ddle.Close()
	sm.setState(topodatapb.TabletType_UNKNOWN, StateNotConnected)
}

func (sm *stateManager) setTimeBomb() chan struct{} {
	done := make(chan struct{})
	go func() {
		if sm.timebombDuration == 0 {
			return
		}
		tmr := time.NewTimer(sm.timebombDuration)
		defer tmr.Stop()
		select {
		case <-tmr.C:
			log.Fatal("Shutdown took too long. Crashing")
		case <-done:
		}
	}()
	return done
}

// setState changes the state and logs the event.
func (sm *stateManager) setState(tabletType topodatapb.TabletType, state servingState) {
	sm.mu.Lock()
	defer sm.mu.Unlock()

	if tabletType == topodatapb.TabletType_UNKNOWN {
		tabletType = sm.wantTabletType
	}
	log.Infof("TabletServer transition: %v -> %v", sm.stateStringLocked(sm.target.TabletType, sm.state), sm.stateStringLocked(tabletType, state))
	sm.handleGracePeriod(tabletType)
	sm.target.TabletType = tabletType
	if sm.state == StateNotConnected {
		// If we're transitioning out of StateNotConnected, we have
		// to also ensure replication status is healthy.
		_, _ = sm.refreshReplHealthLocked()
	}
	sm.state = state
	// Broadcast also obtains a lock. Trigger in a goroutine to avoid a deadlock.
	go sm.hcticks.Trigger()
}

func (sm *stateManager) stateStringLocked(tabletType topodatapb.TabletType, state servingState) string {
	if tabletType != topodatapb.TabletType_MASTER {
		return fmt.Sprintf("%v: %v", tabletType, state)
	}
	return fmt.Sprintf("%v: %v, %v", tabletType, state, sm.terTimestamp.Local().Format("Jan 2, 2006 at 15:04:05 (MST)"))
}

func (sm *stateManager) handleGracePeriod(tabletType topodatapb.TabletType) {
	if tabletType != topodatapb.TabletType_MASTER {
		// We allow serving of previous type only for a master transition.
		sm.alsoAllow = nil
		return
	}

	if tabletType == topodatapb.TabletType_MASTER &&
		sm.target.TabletType != topodatapb.TabletType_MASTER &&
		sm.transitionGracePeriod != 0 {

		sm.alsoAllow = []topodatapb.TabletType{sm.target.TabletType}
		// This is not a perfect solution because multiple back and forth
		// transitions will launch multiple of these goroutines. But the
		// system will eventually converge.
		go func() {
			time.Sleep(sm.transitionGracePeriod)

			sm.mu.Lock()
			defer sm.mu.Unlock()
			sm.alsoAllow = nil
		}()
	}
}

// Broadcast fetches the replication status and broadcasts
// the state to all subscribed.
func (sm *stateManager) Broadcast() {
	sm.mu.Lock()
	defer sm.mu.Unlock()

	lag, err := sm.refreshReplHealthLocked()
	sm.hs.ChangeState(sm.target.TabletType, sm.terTimestamp, lag, err, sm.isServingLocked())
}

func (sm *stateManager) refreshReplHealthLocked() (time.Duration, error) {
	if sm.target.TabletType == topodatapb.TabletType_MASTER {
		sm.replHealthy = true
		return 0, nil
	}
	lag, err := sm.rt.Status()
	if err != nil {
		if sm.replHealthy {
			log.Infof("Going unhealthy due to replication error: %v", err)
		}
		sm.replHealthy = false
	} else {
		if lag > sm.unhealthyThreshold {
			if sm.replHealthy {
				log.Infof("Going unhealthy due to high replication lag: %v", lag)
			}
			sm.replHealthy = false
		} else {
			if !sm.replHealthy {
				log.Infof("Replication is healthy")
			}
			sm.replHealthy = true
		}
	}
	return lag, err
}

// EnterLameduck causes tabletserver to enter the lameduck state. This
// state causes health checks to fail, but the behavior of tabletserver
// otherwise remains the same. Any subsequent calls to SetServingType will
// cause the tabletserver to exit this mode.
func (sm *stateManager) EnterLameduck() {
	log.Info("State: entering lameduck")
	sm.mu.Lock()
	defer sm.mu.Unlock()
	sm.lameduck = true
}

// ExitLameduck causes the tabletserver to exit the lameduck mode.
func (sm *stateManager) ExitLameduck() {
	sm.mu.Lock()
	defer sm.mu.Unlock()
	sm.lameduck = false
	log.Info("State: exiting lameduck")
}

// IsServing returns true if TabletServer is in SERVING state.
func (sm *stateManager) IsServing() bool {
	sm.mu.Lock()
	defer sm.mu.Unlock()
	return sm.isServingLocked()
}

func (sm *stateManager) isServingLocked() bool {
	return sm.state == StateServing && sm.wantState == StateServing && sm.replHealthy && !sm.lameduck
}

func (sm *stateManager) ApppendDetails(details []*kv) []*kv {
	sm.mu.Lock()
	defer sm.mu.Unlock()

	stateClass := func(state servingState) string {
		switch state {
		case StateServing:
			return healthyClass
		case StateNotServing:
			return unhappyClass
		}
		return unhealthyClass
	}

	details = append(details, &kv{
		Key:   "Current State",
		Class: stateClass(sm.state),
		Value: sm.stateStringLocked(sm.target.TabletType, sm.state),
	})
	if sm.target.TabletType != sm.wantTabletType && sm.state != sm.wantState {
		details = append(details, &kv{
			Key:   "Desired State",
			Class: stateClass(sm.wantState),
			Value: sm.stateStringLocked(sm.wantTabletType, sm.wantState),
		})
	}
	if sm.reason != "" {
		details = append(details, &kv{
			Key:   "Reason",
			Class: unhappyClass,
			Value: sm.reason,
		})
	}
	if sm.transitionErr != nil {
		details = append(details, &kv{
			Key:   "Transition Error",
			Class: unhealthyClass,
			Value: sm.transitionErr.Error(),
		})
	}
	if sm.lameduck {
		details = append(details, &kv{
			Key:   "Lameduck",
			Class: unhealthyClass,
			Value: "ON",
		})
	}
	if len(sm.alsoAllow) != 0 {
		details = append(details, &kv{
			Key:   "Also Serving",
			Class: healthyClass,
			Value: sm.alsoAllow[0].String(),
		})
	}
	return details
}

func (sm *stateManager) State() servingState {
	sm.mu.Lock()
	defer sm.mu.Unlock()
	// We should not change these state numbers without
	// an announcement. Even though this is not perfect,
	// this behavior keeps things backward compatible.
	if !sm.replHealthy {
		return StateNotConnected
	}
	return sm.state
}

func (sm *stateManager) Target() querypb.Target {
	sm.mu.Lock()
	defer sm.mu.Unlock()
	target := sm.target
	return target
}

// IsServingString returns the name of the current TabletServer state.
func (sm *stateManager) IsServingString() string {
	if sm.IsServing() {
		return "SERVING"
	}
	return "NOT_SERVING"
}<|MERGE_RESOLUTION|>--- conflicted
+++ resolved
@@ -105,11 +105,8 @@
 	txThrottler txThrottler
 	te          txEngine
 	messager    subComponent
-<<<<<<< HEAD
 	ddle        onlineDDLExecutor
-=======
 	throttler   lagThrottler
->>>>>>> e2d0e1a9
 
 	// hcticks starts on initialiazation and runs forever.
 	hcticks *timer.Timer
@@ -161,11 +158,12 @@
 		Close()
 	}
 
-<<<<<<< HEAD
 	onlineDDLExecutor interface {
-=======
+		Open() error
+		Close()
+	}
+
 	lagThrottler interface {
->>>>>>> e2d0e1a9
 		Open() error
 		Close()
 	}
