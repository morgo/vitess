/*
Copyright 2019 The Vitess Authors.

Licensed under the Apache License, Version 2.0 (the "License");
you may not use this file except in compliance with the License.
You may obtain a copy of the License at

    http://www.apache.org/licenses/LICENSE-2.0

Unless required by applicable law or agreed to in writing, software
distributed under the License is distributed on an "AS IS" BASIS,
WITHOUT WARRANTIES OR CONDITIONS OF ANY KIND, either express or implied.
See the License for the specific language governing permissions and
limitations under the License.
*/

package vreplication

import (
	"flag"
	"fmt"
	"math"
	"sort"
	"strings"
	"time"

	querypb "vitess.io/vitess/go/vt/proto/query"

	"vitess.io/vitess/go/vt/vtgate/evalengine"

	"context"

	"vitess.io/vitess/go/mysql"
	"vitess.io/vitess/go/sqltypes"
	"vitess.io/vitess/go/vt/binlog/binlogplayer"
	"vitess.io/vitess/go/vt/log"
	"vitess.io/vitess/go/vt/mysqlctl"
	"vitess.io/vitess/go/vt/sqlparser"

	binlogdatapb "vitess.io/vitess/go/vt/proto/binlogdata"
)

var (
	// idleTimeout is set to slightly above 1s, compared to heartbeatTime
	// set by VStreamer at slightly below 1s. This minimizes conflicts
	// between the two timeouts.
	idleTimeout = 1100 * time.Millisecond

	dbLockRetryDelay = 1 * time.Second
	relayLogMaxSize  = flag.Int("relay_log_max_size", 250000, "Maximum buffer size (in bytes) for VReplication target buffering. If single rows are larger than this, a single row is buffered at a time.")
	relayLogMaxItems = flag.Int("relay_log_max_items", 5000, "Maximum number of rows for VReplication target buffering.")

	copyPhaseDuration   = flag.Duration("vreplication_copy_phase_duration", 1*time.Hour, "Duration for each copy phase loop (before running the next catchup: default 1h)")
	replicaLagTolerance = flag.Duration("vreplication_replica_lag_tolerance", 1*time.Minute, "Replica lag threshold duration: once lag is below this we switch from copy phase to the replication (streaming) phase")

	// vreplicationHeartbeatUpdateInterval determines how often the time_updated column is updated if there are no real events on the source and the source
	// vstream is only sending heartbeats for this long. Keep this low if you expect high QPS and are monitoring this column to alert about potential
	// outages. Keep this high if
	// 		you have too many streams the extra write qps or cpu load due to these updates are unacceptable
	//		you have too many streams and/or a large source field (lot of participating tables) which generates unacceptable increase in your binlog size
	vreplicationHeartbeatUpdateInterval = flag.Int("vreplication_heartbeat_update_interval", 1, "Frequency (in seconds, default 1, max 60) at which the time_updated column of a vreplication stream when idling")
	// vreplicationMinimumHeartbeatUpdateInterval overrides vreplicationHeartbeatUpdateInterval if the latter is higher than this
	// to ensure that it satisfies liveness criteria implicitly expected by internal processes like Online DDL
	vreplicationMinimumHeartbeatUpdateInterval = 60

	vreplicationExperimentalFlags = flag.Int64("vreplication_experimental_flags", 0x01, "(Bitmask) of experimental features in vreplication to enable")

	vreplicationExperimentalFlagOptimizeInserts int64 = 1

	vreplicationStoreCompressedGTID = flag.Bool("vreplication_store_compressed_gtid", false, "Store compressed gtids in the pos column of _vt.vreplication")
)

// vreplicator provides the core logic to start vreplication streams
type vreplicator struct {
	vre      *Engine
	id       uint32
	dbClient *vdbClient
	// source
	source          *binlogdatapb.BinlogSource
	sourceVStreamer VStreamerClient
	state           string
	stats           *binlogplayer.Stats
	// mysqld is used to fetch the local schema.
	mysqld     mysqlctl.MysqlDaemon
	colInfoMap map[string][]*ColumnInfo

	originalFKCheckSetting int64
}

// newVReplicator creates a new vreplicator. The valid fields from the source are:
// Keyspce, Shard, Filter, OnDdl, ExternalMySql and StopAfterCopy.
// The Filter consists of Rules. Each Rule has a Match and an (inner) Filter field.
// The Match can be a table name or, if it begins with a "/", a wildcard.
// The Filter can be empty: get all rows and columns.
// The Filter can be a keyrange, like "-80": get all rows that are within the keyrange.
// The Filter can be a select expression. Examples.
//   "select * from t", same as an empty Filter,
//   "select * from t where in_keyrange('-80')", same as "-80",
//   "select * from t where in_keyrange(col1, 'hash', '-80')",
//   "select col1, col2 from t where...",
//   "select col1, keyspace_id() as ksid from t where...",
//   "select id, count(*), sum(price) from t group by id",
//   "select * from t where customer_id=1 and val = 'newton'".
//   Only "in_keyrange" expressions, integer and string comparisons are supported in the where clause.
//   The select expressions can be any valid non-aggregate expressions,
//   or count(*), or sum(col).
//   If the target column name does not match the source expression, an
//   alias like "a+b as targetcol" must be used.
//   More advanced constructs can be used. Please see the table plan builder
//   documentation for more info.
func newVReplicator(id uint32, source *binlogdatapb.BinlogSource, sourceVStreamer VStreamerClient, stats *binlogplayer.Stats, dbClient binlogplayer.DBClient, mysqld mysqlctl.MysqlDaemon, vre *Engine) *vreplicator {
	if *vreplicationHeartbeatUpdateInterval > vreplicationMinimumHeartbeatUpdateInterval {
		log.Warningf("the supplied value for vreplication_heartbeat_update_interval:%d seconds is larger than the maximum allowed:%d seconds, vreplication will fallback to %d",
			*vreplicationHeartbeatUpdateInterval, vreplicationMinimumHeartbeatUpdateInterval, vreplicationMinimumHeartbeatUpdateInterval)
	}
	return &vreplicator{
		vre:             vre,
		id:              id,
		source:          source,
		sourceVStreamer: sourceVStreamer,
		stats:           stats,
		dbClient:        newVDBClient(dbClient, stats),
		mysqld:          mysqld,
	}
}

// Replicate starts a vreplication stream. It can be in one of three phases:
// 1. Init: If a request is issued with no starting position, we assume that the
// contents of the tables must be copied first. During this phase, the list of
// tables to be copied is inserted into the copy_state table. A successful insert
// gets us out of this phase.
// 2. Copy: If the copy_state table has rows, then we are in this phase. During this
// phase, we repeatedly invoke copyNext until all the tables are copied. After each
// table is successfully copied, it's removed from the copy_state table. We exit this
// phase when there are no rows left in copy_state.
// 3. Replicate: In this phase, we replicate binlog events indefinitely, unless
// a stop position was requested. This phase differs from the Init phase because
// there is a replication position.
// If a request had a starting position, then we go directly into phase 3.
// During these phases, the state of vreplication is reported as 'Init', 'Copying',
// or 'Running'. They all mean the same thing. The difference in the phases depends
// on the criteria defined above. The different states reported are mainly
// informational. The 'Stopped' state is, however, honored.
// All phases share the same plan building framework. We leverage the fact the
// row representation of a read (during copy) and a binlog event are identical.
// However, there are some subtle differences, explained in the plan builder
// code.
func (vr *vreplicator) Replicate(ctx context.Context) error {
	err := vr.replicate(ctx)
	if err != nil {
		log.Errorf("Replicate error: %s", err.Error())
		if err := vr.setMessage(fmt.Sprintf("Error: %s", err.Error())); err != nil {
			log.Errorf("Failed to set error state: %v", err)
		}
	}
	return err
}

func (vr *vreplicator) replicate(ctx context.Context) error {
	colInfo, err := vr.buildColInfoMap(ctx)
	if err != nil {
		return err
	}
	vr.colInfoMap = colInfo
	if err := vr.getSettingFKCheck(); err != nil {
		return err
	}
	//defensive guard, should be a no-op since it should happen after copy is done
	defer vr.resetFKCheckAfterCopy()
	for {
		select {
		case <-ctx.Done():
			return nil
		default:
		}
		// This rollback is a no-op. It's here for safety
		// in case the functions below leave transactions open.
		vr.dbClient.Rollback()

		settings, numTablesToCopy, err := vr.readSettings(ctx)
		if err != nil {
			return err
		}
		// If any of the operations below changed state to Stopped, we should return.
		if settings.State == binlogplayer.BlpStopped {
			return nil
		}

		switch {
		case numTablesToCopy != 0:
			if err := vr.clearFKCheck(); err != nil {
				log.Warningf("Unable to clear FK check %v", err)
				return err
			}
			if err := newVCopier(vr).copyNext(ctx, settings); err != nil {
				vr.stats.ErrorCounts.Add([]string{"Copy"}, 1)
				return err
			}
			settings, numTablesToCopy, err = vr.readSettings(ctx)
			if err != nil {
				return err
			}
			if numTablesToCopy == 0 {
				if err := vr.insertLog(LogCopyEnd, fmt.Sprintf("Copy phase completed at gtid %s", settings.StartPos)); err != nil {
					return err
				}
			}
		case settings.StartPos.IsZero():
			if err := newVCopier(vr).initTablesForCopy(ctx); err != nil {
				vr.stats.ErrorCounts.Add([]string{"Copy"}, 1)
				return err
			}
		default:
			if err := vr.resetFKCheckAfterCopy(); err != nil {
				log.Warningf("Unable to reset FK check %v", err)
				return err
			}
			if vr.source.StopAfterCopy {
				return vr.setState(binlogplayer.BlpStopped, "Stopped after copy.")
			}
			if err := vr.setState(binlogplayer.BlpRunning, ""); err != nil {
				vr.stats.ErrorCounts.Add([]string{"Replicate"}, 1)
				return err
			}
			return newVPlayer(vr, settings, nil, mysql.Position{}, "replicate").play(ctx)
		}
	}
}

// ColumnInfo is used to store charset and collation
type ColumnInfo struct {
	Name        string
	CharSet     string
	Collation   string
	DataType    string
	ColumnType  string
	IsPK        bool
	IsGenerated bool
}

func (vr *vreplicator) buildColInfoMap(ctx context.Context) (map[string][]*ColumnInfo, error) {
	schema, err := vr.mysqld.GetSchema(ctx, vr.dbClient.DBName(), []string{"/.*/"}, nil, false)
	if err != nil {
		return nil, err
	}
	queryTemplate := "select character_set_name, collation_name, column_name, data_type, column_type, extra from information_schema.columns where table_schema=%s and table_name=%s;"
	colInfoMap := make(map[string][]*ColumnInfo)
	for _, td := range schema.TableDefinitions {
		query := fmt.Sprintf(queryTemplate, encodeString(vr.dbClient.DBName()), encodeString(td.Name))
		qr, err := vr.mysqld.FetchSuperQuery(ctx, query)
		if err != nil {
			return nil, err
		}
		if len(qr.Rows) == 0 {
			return nil, fmt.Errorf("no data returned from information_schema.columns")
		}

		var pks []string
		if len(td.PrimaryKeyColumns) != 0 {
			pks = td.PrimaryKeyColumns
		} else {
			pks = td.Columns
		}
		var colInfo []*ColumnInfo
		for _, row := range qr.Rows {
			charSet := ""
			collation := ""
			columnName := ""
			isPK := false
			isGenerated := false
			var dataType, columnType string
			columnName = row[2].ToString()
			var currentField *querypb.Field
			for _, field := range td.Fields {
				if field.Name == columnName {
					currentField = field
					break
				}
			}
			if currentField == nil {
				continue
			}
			dataType = row[3].ToString()
			columnType = row[4].ToString()
			if sqltypes.IsText(currentField.Type) {
				charSet = row[0].ToString()
				collation = row[1].ToString()
			}
			if dataType == "" || columnType == "" {
				return nil, fmt.Errorf("no dataType/columnType found in information_schema.columns for table %s, column %s", td.Name, columnName)
			}
			for _, pk := range pks {
				if columnName == pk {
					isPK = true
				}
			}
			extra := strings.ToLower(row[5].ToString())
			if strings.Contains(extra, "generated") || strings.Contains(extra, "virtual") {
				isGenerated = true
			}
			colInfo = append(colInfo, &ColumnInfo{
				Name:        columnName,
				CharSet:     charSet,
				Collation:   collation,
				DataType:    dataType,
				ColumnType:  columnType,
				IsPK:        isPK,
				IsGenerated: isGenerated,
			})
		}
		colInfoMap[td.Name] = colInfo
	}
	return colInfoMap, nil
}

func (vr *vreplicator) readSettings(ctx context.Context) (settings binlogplayer.VRSettings, numTablesToCopy int64, err error) {
	settings, err = binlogplayer.ReadVRSettings(vr.dbClient, vr.id)
	if err != nil {
		return settings, numTablesToCopy, fmt.Errorf("error reading VReplication settings: %v", err)
	}

	query := fmt.Sprintf("select count(*) from _vt.copy_state where vrepl_id=%d", vr.id)
	qr, err := withDDL.Exec(ctx, query, vr.dbClient.ExecuteFetch)
	if err != nil {
		return settings, numTablesToCopy, err
	}
	if len(qr.Rows) == 0 || len(qr.Rows[0]) == 0 {
		return settings, numTablesToCopy, fmt.Errorf("unexpected result from %s: %v", query, qr)
	}
	numTablesToCopy, err = evalengine.ToInt64(qr.Rows[0][0])
	if err != nil {
		return settings, numTablesToCopy, err
	}
	return settings, numTablesToCopy, nil
}

func (vr *vreplicator) setMessage(message string) error {
	vr.stats.History.Add(&binlogplayer.StatsHistoryRecord{
		Time:    time.Now(),
		Message: message,
	})
	query := fmt.Sprintf("update _vt.vreplication set message=%v where id=%v", encodeString(binlogplayer.MessageTruncate(message)), vr.id)
	if _, err := vr.dbClient.Execute(query); err != nil {
		return fmt.Errorf("could not set message: %v: %v", query, err)
	}
	if err := insertLog(vr.dbClient, LogMessage, vr.id, vr.state, message); err != nil {
		return err
	}
	return nil
}

func (vr *vreplicator) insertLog(typ, message string) error {
	return insertLog(vr.dbClient, typ, vr.id, vr.state, message)
}

func (vr *vreplicator) setState(state, message string) error {
	if message != "" {
		vr.stats.History.Add(&binlogplayer.StatsHistoryRecord{
			Time:    time.Now(),
			Message: message,
		})
	}
	vr.stats.State.Set(state)
	query := fmt.Sprintf("update _vt.vreplication set state='%v', message=%v where id=%v", state, encodeString(binlogplayer.MessageTruncate(message)), vr.id)
	if _, err := vr.dbClient.ExecuteFetch(query, 1); err != nil {
		return fmt.Errorf("could not set state: %v: %v", query, err)
	}
	if state == vr.state {
		return nil
	}
	if err := insertLog(vr.dbClient, LogStateChange, vr.id, state, message); err != nil {
		return err
	}
	vr.state = state

	return nil
}

func encodeString(in string) string {
	var buf strings.Builder
	sqltypes.NewVarChar(in).EncodeSQL(&buf)
	return buf.String()
}

func (vr *vreplicator) getSettingFKCheck() error {
	qr, err := vr.dbClient.Execute("select @@foreign_key_checks;")
	if err != nil {
		return err
	}
	if len(qr.Rows) != 1 || len(qr.Fields) != 1 {
		return fmt.Errorf("unable to select @@foreign_key_checks")
	}
	vr.originalFKCheckSetting, err = evalengine.ToInt64(qr.Rows[0][0])
	if err != nil {
		return err
	}
	return nil
}

func (vr *vreplicator) resetFKCheckAfterCopy() error {
	_, err := vr.dbClient.Execute(fmt.Sprintf("set foreign_key_checks=%d;", vr.originalFKCheckSetting))
	return err
}

func (vr *vreplicator) clearFKCheck() error {
	_, err := vr.dbClient.Execute("set foreign_key_checks=0;")
	return err
}

func recalculatePKColsInfoByColumnNames(uniqueKeyColumnNames []string, colInfos []*ColumnInfo) (pkColInfos []*ColumnInfo) {
	pkColInfos = colInfos[:]
	columnOrderMap := map[string]int64{}
	for _, colInfo := range pkColInfos {
		columnOrderMap[colInfo.Name] = math.MaxInt64
	}

	isPKMap := map[string]bool{}
	for i, colName := range uniqueKeyColumnNames {
		columnOrderMap[colName] = int64(i)
		isPKMap[colName] = true
	}
	sort.SliceStable(pkColInfos, func(i, j int) bool { return columnOrderMap[pkColInfos[i].Name] < columnOrderMap[pkColInfos[j].Name] })
	for i := range pkColInfos {
		pkColInfos[i].IsPK = isPKMap[pkColInfos[i].Name]
	}
	return pkColInfos
<<<<<<< HEAD
}

func (vr *vreplicator) recalculatePKColsInfo(tableName string, uniqueKeyName string, colInfos []*ColumnInfo) (pkColInfos []*ColumnInfo, err error) {
	query, err := sqlparser.ParseAndBind(mysql.BaseShowTableUniqueKey,
		sqltypes.StringBindVariable(tableName),
		sqltypes.StringBindVariable(uniqueKeyName),
	)
	if err != nil {
		return nil, err
	}
	r, err := vr.dbClient.ExecuteFetch(query, math.MaxInt64)
	if err != nil {
		return nil, err
	}

	var uniqueKeyColumnNames []string
	for _, row := range r.Named().Rows {
		colName := row["column_name"].ToString()
		uniqueKeyColumnNames = append(uniqueKeyColumnNames, colName)
	}
	return recalculatePKColsInfoByColumnNames(uniqueKeyColumnNames, colInfos), nil
=======
>>>>>>> 9fb976ae
}<|MERGE_RESOLUTION|>--- conflicted
+++ resolved
@@ -35,7 +35,6 @@
 	"vitess.io/vitess/go/vt/binlog/binlogplayer"
 	"vitess.io/vitess/go/vt/log"
 	"vitess.io/vitess/go/vt/mysqlctl"
-	"vitess.io/vitess/go/vt/sqlparser"
 
 	binlogdatapb "vitess.io/vitess/go/vt/proto/binlogdata"
 )
@@ -424,28 +423,4 @@
 		pkColInfos[i].IsPK = isPKMap[pkColInfos[i].Name]
 	}
 	return pkColInfos
-<<<<<<< HEAD
-}
-
-func (vr *vreplicator) recalculatePKColsInfo(tableName string, uniqueKeyName string, colInfos []*ColumnInfo) (pkColInfos []*ColumnInfo, err error) {
-	query, err := sqlparser.ParseAndBind(mysql.BaseShowTableUniqueKey,
-		sqltypes.StringBindVariable(tableName),
-		sqltypes.StringBindVariable(uniqueKeyName),
-	)
-	if err != nil {
-		return nil, err
-	}
-	r, err := vr.dbClient.ExecuteFetch(query, math.MaxInt64)
-	if err != nil {
-		return nil, err
-	}
-
-	var uniqueKeyColumnNames []string
-	for _, row := range r.Named().Rows {
-		colName := row["column_name"].ToString()
-		uniqueKeyColumnNames = append(uniqueKeyColumnNames, colName)
-	}
-	return recalculatePKColsInfoByColumnNames(uniqueKeyColumnNames, colInfos), nil
-=======
->>>>>>> 9fb976ae
 }