--- conflicted
+++ resolved
@@ -122,12 +122,6 @@
 	}
 )
 
-<<<<<<< HEAD
-// DepsFor implements the TableInfo interface
-func (v *vTableInfo) DepsFor(col *sqlparser.ColName, org originable, _ bool) *TableSet {
-	if !col.Qualifier.IsEmpty() {
-		return nil
-=======
 // GetExprFor implements the TableInfo interface
 func (v *vTableInfo) GetExprFor(s string) (sqlparser.Expr, error) {
 	for i, colName := range v.columnNames {
@@ -153,7 +147,6 @@
 	if !col.Qualifier.IsEmpty() && (v.ASTNode == nil || v.tableName != col.Qualifier.Name.String()) {
 		// if we have a table qualifier in the expression, we know that it is not referencing an aliased table
 		return nil, nil, nil
->>>>>>> f3c7a2cd
 	}
 	for i, colName := range v.columnNames {
 		if col.Name.String() == colName {
@@ -165,7 +158,7 @@
 }
 
 // DepsFor implements the TableInfo interface
-func (v *vTableInfo) DepsFor(col *sqlparser.ColName, org originable, single bool) (*TableSet, error) {
+func (v *vTableInfo) DepsFor(col *sqlparser.ColName, org originable, _ bool) (*TableSet, error) {
 	if v.ASTNode == nil {
 		return nil, nil
 	}
@@ -275,13 +268,8 @@
 var _ TableInfo = (*AliasedTable)(nil)
 var _ TableInfo = (*vTableInfo)(nil)
 
-<<<<<<< HEAD
-func (v *vTableInfo) Matches(sqlparser.TableName) bool {
-	return false
-=======
 func (v *vTableInfo) Matches(name sqlparser.TableName) bool {
 	return v.tableName == name.Name.String() && name.Qualifier.IsEmpty()
->>>>>>> f3c7a2cd
 }
 
 func (v *vTableInfo) Authoritative() bool {
