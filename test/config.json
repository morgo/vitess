{
	"Tests": {
		"backup_only": {
			"File": "backup_only.py",
			"Args": [],
			"Command": [],
			"Manual": false,
			"Shard": 2,
			"RetryMax": 0,
			"Tags": []
	        },
		"backup_mysqlctld": {
			"File": "backup_mysqlctld.py",
			"Args": [],
			"Command": [],
			"Manual": false,
			"Shard": 0,
			"RetryMax": 0,
			"Tags": []
		},
		"backup_transform": {
			"File": "backup_transform.py",
			"Args": [],
			"Command": [],
			"Manual": false,
			"Shard": 0,
			"RetryMax": 0,
			"Tags": []
		},
		"backup_transform_mysqlctld": {
			"File": "backup_transform_mysqlctld.py",
			"Args": [],
			"Command": [],
			"Manual": false,
			"Shard": 0,
			"RetryMax": 0,
			"Tags": []
		},
		"check_make_parser": {
			"File": "",
			"Args": [],
			"Command": [
				"tools/check_make_parser.sh"
			],
			"Manual": false,
			"Shard": 5,
			"RetryMax": 1,
			"Tags": []
		},
		"java": {
			"File": "",
			"Args": [],
			"Command": [
				"make",
				"java_test"
			],
			"Manual": false,
			"Shard": 4,
			"RetryMax": 0,
			"Tags": []
		},
		"legacy_resharding": {
			"File": "legacy_resharding.py",
			"Args": [],
			"Command": [],
			"Manual": false,
			"Shard": 4,
			"RetryMax": 0,
			"Tags": [
				"worker_test"
			]
		},
		"local_example": {
			"File": "",
			"Args": [],
			"Command": [
				"test/local_example.sh"
			],
			"Manual": false,
			"Shard": 5,
			"RetryMax": 0,
			"Tags": []
		},
		"client_test": {
			"File": "",
			"Args": [],
			"Command": [
					"test/client_test.sh"
			],
			"Manual": false,
			"Shard": 3,
			"RetryMax": 0,
			"Tags": []
		},
		"merge_sharding": {
			"File": "merge_sharding.py",
			"Args": [],
			"Command": [],
			"Manual": false,
			"Shard": 4,
			"RetryMax": 0,
			"Tags": [
				"worker_test"
			]
		},
		"merge_sharding_bytes": {
			"File": "merge_sharding_bytes.py",
			"Args": [],
			"Command": [],
			"Manual": false,
			"Shard": 4,
			"RetryMax": 0,
			"Tags": [
				"worker_test"
			]
		},
		"messaging": {
			"File": "messaging.py",
			"Args": [],
			"Command": [],
			"Manual": false,
			"Shard": 3,
			"RetryMax": 0,
			"Tags": []
		},
<<<<<<< HEAD
		"mysql_server": {
			"File": "mysql_server_test.py",
			"Args": [],
			"Command": [],
			"Manual": false,
			"Shard": 4,
=======
		"prepared_statement": {
			"File": "prepared_statement_test.py",
			"Args": [],
			"Command": [],
			"Manual": false,
			"Shard": 5,
>>>>>>> 1d60870e
			"RetryMax": 0,
			"Tags": []
		},
		"python_client": {
			"File": "python_client_test.py",
			"Args": [],
			"Command": [],
			"Manual": false,
			"Shard": 1,
			"RetryMax": 0,
			"Tags": []
		},
		"tabletmanager_consul": {
			"File": "tabletmanager.py",
			"Args": [
				"--topo-server-flavor=consul"
			],
			"Command": [],
			"Manual": false,
			"Shard": 3,
			"RetryMax": 0,
			"Tags": [
				"site_test"
			]
		},
		"tabletmanager_zk2": {
			"File": "tabletmanager.py",
			"Args": [
				"--topo-server-flavor=zk2"
			],
			"Command": [],
			"Manual": false,
			"Shard": 2,
			"RetryMax": 0,
			"Tags": [
				"site_test"
			]
		},
		"update_stream": {
			"File": "update_stream.py",
			"Args": [],
			"Command": [],
			"Manual": false,
			"Shard": 4,
			"RetryMax": 0,
			"Tags": []
		},
		"update_stream_rbr": {
			"File": "update_stream_rbr.py",
			"Args": [],
			"Command": [],
			"Manual": false,
			"Shard": 4,
			"RetryMax": 0,
			"Tags": []
		},
		"vtctld_web": {
			"File": "vtctld_web_test.py",
			"Args": [],
			"Command": [],
			"Manual": false,
			"Shard": 4,
			"RetryMax": 0,
			"Tags": [
				"webdriver"
			]
		},
		"vttest_sample": {
			"File": "vttest_sample_test.py",
			"Args": [],
			"Command": [],
			"Manual": false,
			"Shard": 0,
			"RetryMax": 0,
			"Tags": []
		},
		"worker": {
			"File": "worker.py",
			"Args": [],
			"Command": [],
			"Manual": false,
			"Shard": 5,
			"RetryMax": 0,
			"Tags": [
				"worker_test"
			]
		},
		"xtrabackup": {
			"File": "xtrabackup.py",
			"Args": [],
			"Command": [],
			"Manual": false,
			"Shard": 1,
			"RetryMax": 0,
			"Tags": []
		},
		"xb_recovery": {
			"File": "xb_recovery.py",
			"Args": [],
			"Command": [],
			"Manual": false,
			"Shard": 2,
			"RetryMax": 0,
			"Tags": []
		},
		"xtrabackup_xbstream": {
			"File": "xtrabackup_xbstream.py",
			"Args": [],
			"Command": [],
			"Manual": false,
			"Shard": 3,
			"RetryMax": 0,
			"Tags": []
		},
		"backup": {
			"File": "backup.go",
			"Args": ["vitess.io/vitess/go/test/endtoend/backup"],
			"Command": [],
			"Manual": false,
			"Shard": 11,
			"RetryMax": 0,
			"Tags": []
		},
		"binlog": {
			"File": "binlog.go",
			"Args": ["vitess.io/vitess/go/test/endtoend/binlog"],
			"Command": [],
			"Manual": false,
			"Shard": 12,
			"RetryMax": 0,
			"Tags": []
		},
		"cellalias": {
			"File": "cellalias.go",
			"Args": ["vitess.io/vitess/go/test/endtoend/cellalias"],
			"Command": [],
			"Manual": false,
			"Shard": 12,
			"RetryMax": 0,
			"Tags": []
		},
<<<<<<< HEAD
		"prepare_statement": {
			"File": "stmt_methods_test.go",
			"Args": ["vitess.io/vitess/go/test/endtoend/preparestmt"],
=======
		"mysql_server": {
			"File": "mysql_server_test.go",
			"Args": ["vitess.io/vitess/go/test/endtoend/mysqlserver"],
>>>>>>> 1d60870e
			"Command": [],
			"Manual": false,
			"Shard": 12,
			"RetryMax": 0,
			"Tags": []
		},
		"clustertest": {
			"File": "clustertest.go",
			"Args": ["vitess.io/vitess/go/test/endtoend/clustertest"],
			"Command": [],
			"Manual": false,
			"Shard": 11,
			"RetryMax": 0,
			"Tags": []
		},
		"encrypted_replication": {
			"File": "encrypted_replication.go",
			"Args": ["vitess.io/vitess/go/test/endtoend/encryption/encryptedreplication"],
			"Command": [],
			"Manual": false,
			"Shard": 12,
			"RetryMax": 0,
			"Tags": []
		},
		"encrypted_transport": {
			"File": "encrypted_transport.go",
			"Args": ["vitess.io/vitess/go/test/endtoend/encryption/encryptedtransport"],
			"Command": [],
			"Manual": false,
			"Shard": 12,
			"RetryMax": 0,
			"Tags": []
		},
		"initial_sharding": {
			"File": "initial_sharding.go",
			"Args": ["vitess.io/vitess/go/test/endtoend/sharding/initialsharding/v3"],
			"Command": [],
			"Manual": false,
			"Shard": 13,
			"RetryMax": 0,
			"Tags": []
		},
		"initial_sharding_bytes": {
			"File": "initial_sharding_bytes.go",
			"Args": ["vitess.io/vitess/go/test/endtoend/sharding/initialsharding/bytes"],
			"Command": [],
			"Manual": false,
			"Shard": 13,
			"RetryMax": 0,
			"Tags": []
		},
		"initial_sharding_multi": {
			"File": "initial_sharding_multi.go",
			"Args": ["vitess.io/vitess/go/test/endtoend/sharding/initialsharding/multi"],
			"Command": [],
			"Manual": false,
			"Shard": 14,
			"RetryMax": 0,
			"Tags": []
		},
		"keyspace": {
			"File": "keyspace.go",
			"Args": ["vitess.io/vitess/go/test/endtoend/keyspace"],
			"Command": [],
			"Manual": false,
			"Shard": 12,
			"RetryMax": 0,
			"Tags": [
				"site_test"
			]
		},
		"mysqlctl": {
			"File": "mysqlctl.go",
			"Args": ["vitess.io/vitess/go/test/endtoend/mysqlctl"],
			"Command": [],
			"Manual": false,
			"Shard": 12,
			"RetryMax": 0,
			"Tags": [
				"site_test"
			]
		},
		"recovery": {
			"File": "recovery.go",
			"Args": ["vitess.io/vitess/go/test/endtoend/recovery/unshardedrecovery"],
			"Command": [],
			"Manual": false,
			"Shard": 11,
			"RetryMax": 0,
			"Tags": []
		},
		"reparent": {
			"File": "reparent.go",
			"Args": ["vitess.io/vitess/go/test/endtoend/reparent"],
			"Command": [],
			"Manual": false,
			"Shard": 14,
			"RetryMax": 0,
			"Tags": []
		},
		"resharding": {
			"File": "resharding.go",
			"Args": ["vitess.io/vitess/go/test/endtoend/sharding/resharding/v3"],
			"Command": [],
			"Manual": false,
			"Shard": 15,
			"RetryMax": 0,
			"Tags": [
				"worker_test"
			]
		},
		"resharding_bytes": {
			"File": "resharding_bytes.go",
			"Args": ["vitess.io/vitess/go/test/endtoend/sharding/resharding/string"],
			"Command": [],
			"Manual": false,
			"Shard": 15,
			"RetryMax": 0,
			"Tags": [
				"worker_test"
			]
		},
		"sharded": {
			"File": "sharded.go",
			"Args": ["vitess.io/vitess/go/test/endtoend/sharded"],
			"Command": [],
			"Manual": false,
			"Shard": 11,
			"RetryMax": 0,
			"Tags": []
		},
		"sharded_recovery": {
			"File": "sharded_recovery.go",
			"Args": ["vitess.io/vitess/go/test/endtoend/recovery/shardedrecovery"],
			"Command": [],
			"Manual": false,
			"Shard": 16,
			"RetryMax": 0,
			"Tags": []
		},
		"tabletmanager": {
			"File": "tabletmanager.go",
			"Args": ["vitess.io/vitess/go/test/endtoend/tabletmanager"],
			"Command": [],
			"Manual": false,
			"Shard": 16,
			"RetryMax": 0,
			"Tags": [
				"site_test"
			]
		},
		"vertical_split": {
			"File": "vertical_split.go",
			"Args": ["vitess.io/vitess/go/test/endtoend/sharding/verticalsplit"],
			"Command": [],
			"Manual": false,
			"Shard": 16,
			"RetryMax": 0,
			"Tags": [
				"worker_test"
			]
		},
		"vtgate": {
			"File": "vtgate.go",
			"Args": ["vitess.io/vitess/go/test/endtoend/vtgate"],
			"Command": [],
			"Manual": false,
			"Shard": 17,
			"RetryMax": 0,
			"Tags": []
		},
		"vtgate_buffer": {
			"File": "vtgate_buffer.go",
			"Args": ["vitess.io/vitess/go/test/endtoend/vtgate/buffer"],
			"Command": [],
			"Manual": false,
			"Shard": 17,
			"RetryMax": 0,
			"Tags": []
		},
		"vtgate_schema": {
			"File": "vtgate_schema.go",
			"Args": ["vitess.io/vitess/go/test/endtoend/vtgate/schema"],
			"Command": [],
			"Manual": false,
			"Shard": 17,
			"RetryMax": 0,
			"Tags": []
		},
		"vtgate_sequence": {
			"File": "vtgate_sequence.go",
			"Args": ["vitess.io/vitess/go/test/endtoend/vtgate/sequence"],
			"Command": [],
			"Manual": false,
			"Shard": 17,
			"RetryMax": 0,
			"Tags": []
		},
		"vtgate_transaction": {
			"File": "vtgate_transaction.go",
			"Args": ["vitess.io/vitess/go/test/endtoend/vtgate/transaction"],
			"Command": [],
			"Manual": false,
			"Shard": 17,
			"RetryMax": 0,
			"Tags": []
		},
		"vtgate_vschema": {
			"File": "vtgate_vschema.go",
			"Args": ["vitess.io/vitess/go/test/endtoend/vtgate/vschema"],
			"Command": [],
			"Manual": false,
			"Shard": 17,
			"RetryMax": 0,
			"Tags": []
		}
	}
}<|MERGE_RESOLUTION|>--- conflicted
+++ resolved
@@ -123,24 +123,6 @@
 			"RetryMax": 0,
 			"Tags": []
 		},
-<<<<<<< HEAD
-		"mysql_server": {
-			"File": "mysql_server_test.py",
-			"Args": [],
-			"Command": [],
-			"Manual": false,
-			"Shard": 4,
-=======
-		"prepared_statement": {
-			"File": "prepared_statement_test.py",
-			"Args": [],
-			"Command": [],
-			"Manual": false,
-			"Shard": 5,
->>>>>>> 1d60870e
-			"RetryMax": 0,
-			"Tags": []
-		},
 		"python_client": {
 			"File": "python_client_test.py",
 			"Args": [],
@@ -279,15 +261,18 @@
 			"RetryMax": 0,
 			"Tags": []
 		},
-<<<<<<< HEAD
 		"prepare_statement": {
 			"File": "stmt_methods_test.go",
 			"Args": ["vitess.io/vitess/go/test/endtoend/preparestmt"],
-=======
+			"Command": [],
+			"Manual": false,
+			"Shard": 12,
+			"RetryMax": 0,
+			"Tags": []
+		},
 		"mysql_server": {
 			"File": "mysql_server_test.go",
 			"Args": ["vitess.io/vitess/go/test/endtoend/mysqlserver"],
->>>>>>> 1d60870e
 			"Command": [],
 			"Manual": false,
 			"Shard": 12,
